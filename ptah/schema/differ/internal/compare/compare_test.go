--- conflicted
+++ resolved
@@ -441,11 +441,7 @@
 			dbCol: parsertypes.Column{
 				Name:          "status",
 				DataType:      "VARCHAR(50)",
-<<<<<<< HEAD
-				ColumnDefault: ptr.To("inactive"),
-=======
 				ColumnDefault: ptr.To("'inactive'"),
->>>>>>> 4fea1b86
 			},
 			expected: differtypes.ColumnDiff{
 				ColumnName: "status",
