<template>
  <div class="commodity-list">
    <div class="header">
      <div class="header-title">
        <h1>Commodities</h1>
        <div v-if="!valuesLoading && globalTotal > 0" class="total-value">
          Total Value: <span class="value-amount">{{ formatPrice(globalTotal, mainCurrency) }}</span>
        </div>
      </div>
      <div class="header-actions">
        <div class="sort-controls">
          <label for="sortBy" class="sort-label">Sort by:</label>
          <Select
            id="sortBy"
            v-model="sortBy"
            :options="sortOptions"
            option-label="label"
            option-value="value"
            placeholder="Select sorting"
            class="sort-select"
          />
          <Button
            :title="sortOrder === 'asc' ? 'Sort Ascending' : 'Sort Descending'"
            :icon="sortOrder === 'asc' ? 'pi pi-sort-up' : 'pi pi-sort-down'"
            @click="toggleSortOrder"
            class="sort-order-btn"
            severity="secondary"
            text
          />
        </div>
        <div class="filter-toggle">
          <InputSwitch v-model="showInactiveItems" />
          <label class="toggle-label">Show drafts & inactive items</label>
        </div>
        <router-link v-if="hasLocationsAndAreas" to="/commodities/new" class="btn btn-primary"><font-awesome-icon icon="plus" /> New</router-link>
        <router-link v-else-if="locations.length === 0" to="/locations" class="btn btn-primary"><font-awesome-icon icon="plus" /> Create Location First</router-link>
        <router-link v-else-if="areas.length === 0" to="/locations" class="btn btn-primary"><font-awesome-icon icon="plus" /> Create Area First</router-link>
      </div>
    </div>

    <div v-if="loading" class="loading">Loading...</div>
    <div v-else-if="error" class="error">{{ error }}</div>
    <div v-else-if="commodities.length === 0" class="empty">
      <div v-if="locations.length === 0" class="empty-message">
        <p>No locations found. You need to create a location first before you can create commodities.</p>
        <div class="action-button">
          <router-link to="/locations" class="btn btn-primary">Create Location</router-link>
        </div>
      </div>
      <div v-else-if="areas.length === 0" class="empty-message">
        <p>No areas found. You need to create an area in a location before you can create commodities.</p>
        <div class="action-button">
          <router-link to="/locations" class="btn btn-primary">Create Area</router-link>
        </div>
      </div>
      <div v-else class="empty-message">
        <p>No commodities found. Create your first commodity!</p>
        <div class="action-button">
          <router-link to="/commodities/new" class="btn btn-primary">Create Commodity</router-link>
        </div>
      </div>
    </div>

    <div v-else class="commodities-grid">
      <CommodityListItem
        v-for="commodity in filteredCommodities"
        :key="commodity.id"
        :commodity="commodity"
        :highlight-commodity-id="highlightCommodityId"
        :show-location="true"
        :area-map="areaMap"
        :location-map="locationMap"
        @view-commodity="viewCommodity"
        @edit-commodity="editCommodity"
        @confirm-delete-commodity="confirmDelete"
      />
    </div>

    <!-- Commodity Delete Confirmation Dialog -->
    <Confirmation
      v-model:visible="showDeleteDialog"
      title="Confirm Delete"
      message="Are you sure you want to delete this commodity?"
      confirm-label="Delete"
      cancel-label="Cancel"
      confirm-button-class="danger"
      confirmationIcon="exclamation-triangle"
      @confirm="onConfirmDelete"
      @cancel="onCancelDelete"
    />
  </div>
</template>

<script setup lang="ts">
import { ref, onMounted, computed, nextTick, onBeforeUnmount } from 'vue'
import { useRouter, useRoute } from 'vue-router'
import commodityService from '@/services/commodityService'
import areaService from '@/services/areaService'
import locationService from '@/services/locationService'
import valueService from '@/services/valueService'
import { useSettingsStore } from '@/stores/settingsStore'
import { COMMODITY_STATUS_IN_USE } from '@/constants/commodityStatuses'
import { formatPrice } from '@/services/currencyService'
import Confirmation from "@/components/Confirmation.vue"
import CommodityListItem from "@/components/CommodityListItem.vue"
import Select from 'primevue/select'
import Button from 'primevue/button'
import InputSwitch from 'primevue/inputswitch'

const router = useRouter()
const route = useRoute()
const settingsStore = useSettingsStore()
const commodities = ref<any[]>([])
const areas = ref<any[]>([])
const locations = ref<any[]>([])
const loading = ref<boolean>(true)
const error = ref<string | null>(null)

// Values data
const globalTotal = ref<number>(0)
const valuesLoading = ref<boolean>(true)
const valuesError = ref<string | null>(null)

// Main currency from settings store
const mainCurrency = computed(() => settingsStore.mainCurrency)

// Highlight commodity if specified in the URL
const highlightCommodityId = ref(route.query.highlightCommodityId as string || '')
let highlightTimeout: number | null = null

// Filter toggle state
const showInactiveItems = ref(false)

// Sorting state
const sortBy = ref('name')
const sortOrder = ref<'asc' | 'desc'>('asc')

// Sort options
const sortOptions = ref([
  { label: 'Name', value: 'name' },
  { label: 'Purchase Date', value: 'purchaseDate' },
  { label: 'Location', value: 'location' },
  { label: 'Area', value: 'area' },
  { label: 'Type', value: 'type' },
  { label: 'Status', value: 'status' }
])

// Computed property to check if there are locations and areas
const hasLocationsAndAreas = computed(() => {
  return locations.value.length > 0 && areas.value.length > 0
})

// Filtered and sorted commodities
const filteredCommodities = computed(() => {
  let filtered = commodities.value
  
  if (!showInactiveItems.value) {
    filtered = filtered.filter(commodity => {
      // Show only non-draft items with status 'in_use'
      return !commodity.attributes.draft && commodity.attributes.status === COMMODITY_STATUS_IN_USE
    })
  }
  
  // Sort the filtered commodities
  const sorted = [...filtered].sort((a, b) => {
    let aValue: any, bValue: any
    
    switch (sortBy.value) {
      case 'name':
        aValue = a.attributes.name.toLowerCase()
        bValue = b.attributes.name.toLowerCase()
        break
      case 'purchaseDate':
        aValue = new Date(a.attributes.purchase_date || '1900-01-01')
        bValue = new Date(b.attributes.purchase_date || '1900-01-01')
        break
      case 'location':
        aValue = getLocationName(a.attributes.area_id).toLowerCase()
        bValue = getLocationName(b.attributes.area_id).toLowerCase()
        break
      case 'area':
        aValue = getAreaName(a.attributes.area_id).toLowerCase()
        bValue = getAreaName(b.attributes.area_id).toLowerCase()
        break
      case 'type':
        aValue = a.attributes.type.toLowerCase()
        bValue = b.attributes.type.toLowerCase()
        break
      case 'status':
        aValue = a.attributes.status.toLowerCase()
        bValue = b.attributes.status.toLowerCase()
        break
      default:
        aValue = a.attributes.name.toLowerCase()
        bValue = b.attributes.name.toLowerCase()
    }
    
    if (aValue < bValue) {
      return sortOrder.value === 'asc' ? -1 : 1
    }
    if (aValue > bValue) {
      return sortOrder.value === 'asc' ? 1 : -1
    }
    return 0
  })
  
  return sorted
})

// Map to store area and location information
const areaMap = ref<Record<string, any>>({})
const locationMap = ref<Record<string, any>>({})

// Helper functions for sorting
const getAreaName = (areaId: string) => {
  return areaMap.value[areaId]?.name || 'Unknown Area'
}

const getLocationName = (areaId: string) => {
  const locationId = areaMap.value[areaId]?.locationId
  return locationMap.value[locationId]?.name || 'Unknown Location'
}

const toggleSortOrder = () => {
  sortOrder.value = sortOrder.value === 'asc' ? 'desc' : 'asc'
}

// These functions are now handled by the CommodityListItem component

// Function to load total values
async function loadValues() {
  valuesLoading.value = true
  valuesError.value = null

  try {
    const response = await valueService.getValues()
    const data = response.data.data.attributes

    // Parse the decimal string to a number
    globalTotal.value = parseFloat(data.global_total)
  } catch (error) {
    console.error('Error loading values:', error)
    valuesError.value = 'Failed to load inventory values'
  } finally {
    valuesLoading.value = false
  }
}

onMounted(async () => {
  try {
    // Fetch main currency from the store
    await settingsStore.fetchMainCurrency()

    // Load commodities, areas, locations, and values in parallel
    const [commoditiesResponse, areasResponse, locationsResponse] = await Promise.all([
      commodityService.getCommodities(),
      areaService.getAreas(),
      locationService.getLocations(),
      loadValues() // Load values in parallel
    ])

    commodities.value = commoditiesResponse.data.data
    areas.value = areasResponse.data.data
    locations.value = locationsResponse.data.data

    // Create maps for quick lookups
    areas.value.forEach(area => {
      areaMap.value[area.id] = {
        name: area.attributes.name,
        locationId: area.attributes.location_id
      }
    })

    locations.value.forEach(location => {
      locationMap.value[location.id] = {
        name: location.attributes.name,
        address: location.attributes.address
      }
    })

    loading.value = false

    // Scroll to highlighted commodity if specified
    if (highlightCommodityId.value) {
      nextTick(() => {
        const highlightedElement = document.querySelector(`.commodity-card.highlighted`)
        if (highlightedElement) {
          highlightedElement.scrollIntoView({ behavior: 'smooth', block: 'nearest' })

          // Clear the highlight after 3 seconds
          highlightTimeout = window.setTimeout(() => {
            highlightCommodityId.value = ''
          }, 3000)
        }
      })
    }
  } catch (err: any) {
    error.value = 'Failed to load data: ' + (err.message || 'Unknown error')
    loading.value = false
  }
})

// Clean up timeout when component is unmounted
onBeforeUnmount(() => {
  if (highlightTimeout !== null) {
    window.clearTimeout(highlightTimeout)
    highlightTimeout = null
  }
})

const viewCommodity = (id: string) => {
  router.push({
    path: `/commodities/${id}`,
    query: {
      source: 'commodities'
    }
  })
}

const editCommodity = (id: string) => {
  router.push({
    path: `/commodities/${id}/edit`,
    query: {
      source: 'commodities',
      directEdit: 'true'
    }
  })
}

const commodityToDelete = ref<string | null>(null)
const showDeleteDialog = ref(false)

const confirmDelete = (id: string) => {
  commodityToDelete.value = id
  showDeleteDialog.value = true
}

const onConfirmDelete = () => {
  if (commodityToDelete.value) {
    deleteCommodity(commodityToDelete.value)
    showDeleteDialog.value = false
    commodityToDelete.value = null
  }
}

const onCancelDelete = () => {
  showDeleteDialog.value = false
  commodityToDelete.value = null
}

const deleteCommodity = async (id: string) => {
  try {
    await commodityService.deleteCommodity(id)
    // Remove the deleted commodity from the list
    commodities.value = commodities.value.filter(commodity => commodity.id !== id)
  } catch (err: any) {
    error.value = 'Failed to delete commodity: ' + (err.message || 'Unknown error')
  }
}
</script>

<style lang="scss" scoped>
@use '@/assets/main' as *;

.commodity-list {
  max-width: $container-max-width;
  margin: 0 auto;
  padding: 20px;
}

<<<<<<< HEAD
.header {
  display: flex;
  justify-content: space-between;
  align-items: flex-start;
  margin-bottom: 2rem;
}

.header-actions {
  display: flex;
  align-items: center;
  gap: 1rem;
  flex-wrap: wrap;
}

.sort-controls {
  display: flex;
  align-items: center;
  gap: 0.5rem;
  background-color: #f8f9fa;
  padding: 0.5rem 0.75rem;
  border-radius: $default-radius;
  border: 1px solid #e9ecef;
}

.sort-label {
  font-size: 0.9rem;
  margin: 0;
  white-space: nowrap;
  color: $text-color;
}

.sort-select {
  min-width: 140px;
}

.sort-order-btn {
  padding: 0.25rem;
  height: 32px;
  width: 32px;
}

.filter-toggle {
  display: flex;
  align-items: center;
  gap: 0.5rem;
  background-color: #f8f9fa;
  padding: 0.5rem 0.75rem;
  border-radius: $default-radius;
  border: 1px solid #e9ecef;
}

.toggle-label {
  font-size: 0.9rem;
  margin: 0;
  white-space: nowrap;
  color: $text-color;
}

.header-title {
  display: flex;
  flex-direction: column;
  align-items: flex-start;
}

.total-value {
  font-size: 1rem;
  color: $text-color;
  margin-top: 0.5rem;

  .value-amount {
    font-weight: bold;
    color: $primary-color;
    font-size: 1.1rem;
  }
}
=======
// Header styles are now in shared _header.scss
>>>>>>> 2a4af447

.loading, .error, .empty {
  text-align: center;
  padding: 2rem;
  background: white;
  border-radius: $default-radius;
  box-shadow: $box-shadow;
}

.error {
  color: $danger-color;
}

.empty-message {
  display: flex;
  flex-direction: column;
  align-items: center;
  gap: 1.5rem;
}

.empty-message p {
  margin-bottom: 0;
  font-size: 1.1rem;
}

.action-button {
  margin-top: 0.5rem;
}

.commodities-grid {
  display: grid;
  grid-template-columns: repeat(auto-fill, minmax(300px, 1fr));
  gap: 1.5rem;
}
</style><|MERGE_RESOLUTION|>--- conflicted
+++ resolved
@@ -368,21 +368,9 @@
   padding: 20px;
 }
 
-<<<<<<< HEAD
-.header {
-  display: flex;
-  justify-content: space-between;
-  align-items: flex-start;
-  margin-bottom: 2rem;
-}
-
-.header-actions {
-  display: flex;
-  align-items: center;
-  gap: 1rem;
-  flex-wrap: wrap;
-}
-
+// Header styles are now in shared _header.scss
+
+// Sort controls specific to this component
 .sort-controls {
   display: flex;
   align-items: center;
@@ -410,44 +398,6 @@
   width: 32px;
 }
 
-.filter-toggle {
-  display: flex;
-  align-items: center;
-  gap: 0.5rem;
-  background-color: #f8f9fa;
-  padding: 0.5rem 0.75rem;
-  border-radius: $default-radius;
-  border: 1px solid #e9ecef;
-}
-
-.toggle-label {
-  font-size: 0.9rem;
-  margin: 0;
-  white-space: nowrap;
-  color: $text-color;
-}
-
-.header-title {
-  display: flex;
-  flex-direction: column;
-  align-items: flex-start;
-}
-
-.total-value {
-  font-size: 1rem;
-  color: $text-color;
-  margin-top: 0.5rem;
-
-  .value-amount {
-    font-weight: bold;
-    color: $primary-color;
-    font-size: 1.1rem;
-  }
-}
-=======
-// Header styles are now in shared _header.scss
->>>>>>> 2a4af447
-
 .loading, .error, .empty {
   text-align: center;
   padding: 2rem;
